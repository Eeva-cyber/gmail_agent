--- conflicted
+++ resolved
@@ -141,14 +141,7 @@
         # Join with proper line endings and encode
         message = {
             'raw': base64.urlsafe_b64encode(
-<<<<<<< HEAD
                 '\r\n'.join(email_content).encode('utf-8')
-=======
-                f"To: {recipient}\r\n"
-                f"Subject: {subject}\r\n"
-                f"Content-Type: text/html; charset=utf-8\r\n"
-                f"\r\n{html_body}".encode('utf-8')
->>>>>>> 5d3a474e
             ).decode()
         }
         
@@ -371,38 +364,6 @@
 
     def workflow_manager(self, thread_id: str, step: int, incoming_message: dict = {}, message_body: str = "", message_subject: str = "") -> None:
         """Enhanced workflow manager that supports AI-generated responses"""
-<<<<<<< HEAD
-        try:
-            print(f"🔄 DEBUG: Workflow manager called - Thread: {thread_id}, Step: {step}")
-
-            # Get user email from thread (for AI integration)
-            user_email = getattr(self, 'active_threads', {}).get(thread_id, {}).get('email', '')
-            print(f"👤 DEBUG: User email for thread: {user_email}")
-
-            if step < 3:  # Steps 0, 1, 2 send responses
-                # Ensure AI response is available before sending email
-                if not message_body:
-                    print(f"⚠️ DEBUG: Skipping email send - AI response not ready")
-                    return
-
-                # Convert markdown to HTML before sending
-                html_body = markdown.markdown(
-                    message_body.strip(),
-                    output_format='html5',
-                    extensions=['extra', 'smarty']
-                )
-                # Wrap in div for consistent style (optional)
-                html_body = f"<div style=\"font-family: Arial, sans-serif; line-height: 1.6; color: #333;\">{html_body}</div>"
-                print(f"🤖 DEBUG: Using HTML-converted body (length: {len(html_body)})")
-
-                subject = message_subject
-                print(f"📧 DEBUG: Sending reply with subject: '{subject}' (empty if default)")
-
-                self.send_reply_email(thread_id, html_body, message_body=html_body, message_subject=subject)
-                self.save_workflow_state(thread_id, step=step+1, status=f'sent_followup_{step+1}')
-                print(f"✅ DEBUG: Step {step}->{step+1} complete - Thread: {thread_id}")
-
-=======
         try:            
             if step < 3:  # Steps 0, 1, 2 send responses
                 # Only send reply if we have a proper AI-generated response
@@ -410,6 +371,17 @@
                     # Display Rafael's response
                     self.display_rafael_message(message_body, f"Rafael - Follow-up #{step + 1}")
                     
+                    html_body = markdown.markdown(
+                    message_body.strip(),
+                    output_format='html5',
+                    extensions=['extra', 'smarty']
+                    )
+
+                    # Wrap in div for consistent style (optional)
+                    html_body = f"<div style=\"font-family: Arial, sans-serif; line-height: 1.6; color: #333;\">{html_body}</div>"
+                    print(f"🤖 DEBUG: Using HTML-converted body (length: {len(html_body)})")
+
+                    subject = message_subject
                     self.send_reply_email(thread_id, message_body, message_body=message_body, message_subject=message_subject)
                     self.save_workflow_state(thread_id, step=step+1, status=f'sent_followup_{step+1}')
                 else:
@@ -417,13 +389,9 @@
                     # self.save_workflow_state(thread_id, step=step, status=f'processed_no_response_{step}')
                     console.print(f"[yellow]⚠ Skipped reply for thread {thread_id}... - No AI response available[/yellow]")
                 
->>>>>>> 5d3a474e
             elif step == 3:
                 self.save_workflow_state(thread_id, step=4, status='completed')
-<<<<<<< HEAD
-=======
                 console.print(f"[green]✓ Conversation completed for thread {thread_id}...[/green]")
->>>>>>> 5d3a474e
 
         except Exception as e:
             console.print(f"[red]Error in workflow_manager: {e}[/red]")
